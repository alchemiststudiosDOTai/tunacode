"""Completers for file references and commands."""

import os
from typing import TYPE_CHECKING, Iterable, List, Optional, Sequence, Set, Tuple

from prompt_toolkit.completion import (
    CompleteEvent,
    Completer,
    Completion,
    FuzzyCompleter,
    FuzzyWordCompleter,
    PathCompleter,
    merge_completers,
)
from prompt_toolkit.document import Document

<<<<<<< HEAD
=======
from .path_heuristics import prioritize_roots, should_skip_directory

>>>>>>> da890cc6
if TYPE_CHECKING:
    from ..cli.commands import CommandRegistry
    from ..utils.models_registry import ModelInfo, ModelsRegistry


class CommandCompleter(Completer):
    """Completer for slash commands."""

    _DEFAULT_COMMANDS: Sequence[str] = (
        "/help",
        "/clear",
        "/dump",
        "/yolo",
        "/branch",
        "/compact",
        "/model",
    )
    _FUZZY_WORD_MODE = True

    def __init__(self, command_registry: Optional["CommandRegistry"] = None):
        self.command_registry = command_registry

    def get_completions(
        self, document: Document, _complete_event: CompleteEvent
    ) -> Iterable[Completion]:
        """Get completions for slash commands."""
        # Get the text before cursor
        text = document.text_before_cursor

        # Check if we're at the start of a line or after whitespace
        if text and not text.isspace() and text[-1] != "\n":
            # Only complete commands at the start of input or after a newline
            last_newline = text.rfind("\n")
            line_start = text[last_newline + 1 :] if last_newline >= 0 else text

            # Skip if not at the beginning of a line
            if line_start and not line_start.startswith("/"):
                return

        # Get the word before cursor
        word_before_cursor = document.get_word_before_cursor(WORD=True)

        # Only complete if word starts with /
        if not word_before_cursor.startswith("/"):
            return

        # Get command names from registry
        if self.command_registry:
            command_names = self.command_registry.get_command_names()
        else:
            command_names = list(self._DEFAULT_COMMANDS)

        fuzzy_completer = FuzzyWordCompleter(command_names, WORD=self._FUZZY_WORD_MODE)
        for completion in fuzzy_completer.get_completions(document, _complete_event):
            yield Completion(
                text=completion.text,
                start_position=completion.start_position,
                display=completion.display,
                display_meta="command",
            )


class FileReferenceCompleter(Completer):
    """Completer for @file references that provides file path suggestions."""

    _FUZZY_WORD_MODE = True
    _FUZZY_RESULT_LIMIT = 10
    _GLOBAL_ROOT_CACHE: Optional[List[str]] = None
    _GLOBAL_ROOT_LIMIT = 128
    _GLOBAL_MAX_DEPTH = 20

    def get_completions(
        self, document: Document, _complete_event: CompleteEvent
    ) -> Iterable[Completion]:
<<<<<<< HEAD
        """Get completions for @file references."""
=======
        """Get completions for @file references.

        Favors file matches before directory matches while allowing fuzzy
        near-miss suggestions. Ordering:
          exact files > fuzzy files > exact dirs > fuzzy dirs
        """
>>>>>>> da890cc6
        # Get the word before cursor
        word_before_cursor = document.get_word_before_cursor(WORD=True)

        # Check if we're in an @file reference
        if not word_before_cursor.startswith("@"):
            return

        # Get the path part after @
        path_part = word_before_cursor[1:]  # Remove @

        # Determine directory and prefix
        if "/" in path_part:
            # Path includes directory
            dir_path = os.path.dirname(path_part)
            prefix = os.path.basename(path_part)
        else:
            # Just filename, search in current directory
            dir_path = "."
            prefix = path_part

<<<<<<< HEAD
        # Get matching files
        try:
            if os.path.exists(dir_path) and os.path.isdir(dir_path):
                for item in sorted(os.listdir(dir_path)):
                    if item.startswith(prefix):
                        full_path = os.path.join(dir_path, item) if dir_path != "." else item

                        # Skip hidden files unless explicitly requested
                        if item.startswith(".") and not prefix.startswith("."):
                            continue

                        # Add / for directories
                        if os.path.isdir(full_path):
                            display = item + "/"
                            completion = full_path + "/"
                        else:
                            display = item
                            completion = full_path

                        # Calculate how much to replace
                        start_position = -len(path_part)

                        yield Completion(
                            text=completion,
                            start_position=start_position,
                            display=display,
                            display_meta="dir" if os.path.isdir(full_path) else "file",
                        )
=======
        # If prefix itself is an existing directory (without trailing slash),
        # treat it as browsing inside that directory
        candidate_dir = os.path.join(dir_path, prefix) if dir_path != "." else prefix
        if prefix and os.path.isdir(candidate_dir) and not path_part.endswith("/"):
            dir_path = candidate_dir
            prefix = ""

        # Get matching files using prefix matching
        try:
            if os.path.exists(dir_path) and os.path.isdir(dir_path):
                items = sorted(os.listdir(dir_path))

                # Separate files vs dirs; skip hidden unless explicitly requested
                show_hidden = prefix.startswith(".")
                files: List[str] = []
                dirs: List[str] = []
                for item in items:
                    if item.startswith(".") and not show_hidden:
                        continue
                    full_item_path = os.path.join(dir_path, item) if dir_path != "." else item
                    if os.path.isdir(full_item_path):
                        dirs.append(item)
                    else:
                        files.append(item)

                # Exact prefix matches (case-insensitive)
                prefix_lower = prefix.lower()
                exact_files = [f for f in files if f.lower().startswith(prefix_lower)]
                exact_dirs = [d for d in dirs if d.lower().startswith(prefix_lower)]

                fuzzy_file_candidates = [f for f in files if f not in exact_files]
                fuzzy_dir_candidates = [d for d in dirs if d not in exact_dirs]

                fuzzy_files = self._collect_fuzzy_matches(prefix, fuzzy_file_candidates)
                fuzzy_dirs = self._collect_fuzzy_matches(prefix, fuzzy_dir_candidates)

                ordered: List[tuple[str, str, bool]] = (
                    [("file", name, False) for name in exact_files]
                    + [("file", name, False) for name in fuzzy_files]
                    + [("dir", name, False) for name in exact_dirs]
                    + [("dir", name, False) for name in fuzzy_dirs]
                )

                local_seen: Set[str] = {
                    os.path.normpath(os.path.join(dir_path, name))
                    if dir_path != "."
                    else os.path.normpath(name)
                    for name in (*exact_files, *fuzzy_files, *exact_dirs, *fuzzy_dirs)
                }

                global_matches = self._collect_global_path_matches(
                    prefix,
                    dir_path,
                    local_seen,
                )
                ordered += global_matches

                start_position = -len(path_part)
                for kind, name, is_global in ordered:
                    if is_global:
                        full_path = name
                        display = name + "/" if kind == "dir" else name
                    else:
                        full_path = os.path.join(dir_path, name) if dir_path != "." else name
                        display = name + "/" if kind == "dir" else name
                    if kind == "dir":
                        completion_text = full_path + "/"
                    else:
                        completion_text = full_path

                    yield Completion(
                        text=completion_text,
                        start_position=start_position,
                        display=display,
                        display_meta="dir" if kind == "dir" else "file",
                    )
>>>>>>> da890cc6
        except (OSError, PermissionError):
            # Silently ignore inaccessible directories
            pass

    @classmethod
    # CLAUDE_ANCHOR[key=1f0911c7] Prompt Toolkit fuzzy matching consolidates file and directory suggestions
    def _collect_fuzzy_matches(cls, prefix: str, candidates: Sequence[str]) -> List[str]:
        """Return fuzzy-ordered candidate names respecting configured limit."""

        if not prefix or not candidates:
            return []

        fuzzy_completer = FuzzyWordCompleter(candidates, WORD=cls._FUZZY_WORD_MODE)
        prefix_document = Document(text=prefix)
        event = CompleteEvent(completion_requested=True)
        matches: List[str] = []
        for completion in fuzzy_completer.get_completions(prefix_document, event):
            candidate = completion.text
            if candidate in candidates and candidate not in matches:
                matches.append(candidate)
            if len(matches) >= cls._FUZZY_RESULT_LIMIT:
                break
        return matches

    @classmethod
    def _collect_global_path_matches(
        cls,
        prefix: str,
        current_dir: str,
        seen: Set[str],
    ) -> List[Tuple[str, str, bool]]:
        """Return global fuzzy matches outside the current directory."""

        if not prefix:
            return []

        roots = cls._global_roots()
        if not roots:
            return []

        event = CompleteEvent(completion_requested=True)
        document = Document(text=prefix)
        matches: List[Tuple[str, str, bool]] = []
        normalized_current = os.path.normpath(current_dir or ".")

        for root in roots:
            normalized_root = os.path.normpath(root)
            if normalized_root == normalized_current:
                continue

            completer = FuzzyCompleter(
                PathCompleter(only_directories=False, get_paths=lambda root=normalized_root: [root])
            )
            for completion in completer.get_completions(document, event):
                candidate_path = os.path.normpath(os.path.join(normalized_root, completion.text))
                if candidate_path in seen:
                    continue

                seen.add(candidate_path)
                normalized_display = os.path.relpath(candidate_path, start=".").replace("\\", "/")
                matches.append(
                    (
                        "dir" if os.path.isdir(candidate_path) else "file",
                        normalized_display,
                        True,
                    )
                )
                if len(matches) >= cls._FUZZY_RESULT_LIMIT:
                    return matches

        return matches

    @classmethod
    def _global_roots(cls) -> List[str]:
        """Compute cached directory list for global fuzzy lookups."""

        if cls._GLOBAL_ROOT_CACHE is not None:
            return cls._GLOBAL_ROOT_CACHE

        roots: List[str] = []
        limit = cls._GLOBAL_ROOT_LIMIT
        max_depth = cls._GLOBAL_MAX_DEPTH

        for root, dirs, _ in os.walk(".", topdown=True):
            rel_root = os.path.relpath(root, ".")
            normalized = "." if rel_root == "." else rel_root
            depth = 0 if normalized == "." else normalized.count(os.sep) + 1
            if depth > max_depth:
                dirs[:] = []
                continue

            if should_skip_directory(normalized):
                dirs[:] = []
                continue

            if dirs:
                rel_dir = os.path.relpath(root, ".")
                base = "." if rel_dir == "." else rel_dir
                filtered_dirs = []
                for directory in dirs:
                    candidate = directory if base == "." else f"{base}/{directory}"
                    if should_skip_directory(candidate):
                        continue
                    filtered_dirs.append(directory)
                dirs[:] = filtered_dirs

            if normalized not in roots:
                roots.append(normalized)

            if len(roots) >= limit:
                break

        cls._GLOBAL_ROOT_CACHE = prioritize_roots(roots)
        return cls._GLOBAL_ROOT_CACHE


class ModelCompleter(Completer):
    """Completer for model names in /model command."""

    def __init__(self, registry: Optional["ModelsRegistry"] = None):
        """Initialize the model completer."""
        self.registry = registry
        self._models_cache: Optional[List[ModelInfo]] = None
        self._registry_loaded = False

    async def _ensure_registry_loaded(self):
        """Ensure the models registry is loaded."""
        if self.registry and not self._registry_loaded:
            try:
                # Try to load models (this will be fast if already loaded)
                await self.registry.load()
                self._registry_loaded = True
                self._models_cache = (
                    list(self.registry.models.values()) if self.registry.models else []
                )
            except Exception:
                # If loading fails, use empty cache
                self._models_cache = []
                self._registry_loaded = True

    def get_completions(
        self, document: Document, _complete_event: CompleteEvent
    ) -> Iterable[Completion]:
        """Get completions for model names."""
        if not self.registry:
            return

        text = document.text_before_cursor

        # Check if we're in a /model command context
        lines = text.split("\n")
        current_line = lines[-1].strip()

        # Must start with /model
        if not current_line.startswith("/model"):
            return

        # Try to load registry synchronously if not loaded
        # Note: This is a compromise - ideally we'd use async completion
        if not self._registry_loaded:
            try:
                # Quick attempt to load cached data only
                if self.registry._is_cache_valid() and self.registry._load_from_cache():
                    self._registry_loaded = True
                    self._models_cache = list(self.registry.models.values())
                elif not self._models_cache:
                    # Use fallback models for immediate completion
                    self.registry._load_fallback_models()
                    self._registry_loaded = True
                    self._models_cache = list(self.registry.models.values())
            except Exception:
                return  # Skip completion if we can't load models

        # Get the part after /model
        parts = current_line.split()
        if len(parts) < 2:
            # Just "/model" - suggest popular searches and top models
            popular_searches = ["claude", "gpt", "gemini", "openai", "anthropic"]
            for search_term in popular_searches:
                yield Completion(
                    text=search_term, display=f"{search_term} (search)", display_meta="search term"
                )

            # Also show top 3 most popular models if we have them
            if self._models_cache:
                popular_models = []
                # Look for common popular models
                for model in self._models_cache:
                    if any(pop in model.id.lower() for pop in ["gpt-4o", "claude-3", "gemini-2"]):
                        popular_models.append(model)
                        if len(popular_models) >= 3:
                            break

                for model in popular_models:
                    display = f"{model.full_id} - {model.name}"
                    if model.cost.input is not None:
                        display += f" (${model.cost.input}/{model.cost.output})"

                    yield Completion(
                        text=model.full_id, display=display, display_meta=f"{model.provider} model"
                    )
            return

        # Get the current word being typed
        word_before_cursor = document.get_word_before_cursor(WORD=True)
        if not word_before_cursor or not self._models_cache:
            return

        query = word_before_cursor.lower()

        # Use the new grouped approach to find base models with variants
        base_models = self.registry.find_base_models(query)

        if not base_models:
            return

        results = []
        shown_base_models = 0

        # Sort base models by popularity/relevance
        sorted_base_models = sorted(
            base_models.items(),
            key=lambda x: (
                # Popular models first
                -1
                if any(
                    pop in x[0] for pop in ["gpt-4o", "gpt-4", "claude-3", "gemini-2", "o3", "o1"]
                )
                else 0,
                # Then by name
                x[0],
            ),
        )

        for base_model_name, variants in sorted_base_models:
            if shown_base_models >= 5:  # Limit to top 5 base models
                break

            shown_variants = 0
            for i, model in enumerate(variants):
                if shown_variants >= 3:  # Show max 3 variants per base model
                    break

                # Calculate start position for replacement
                start_pos = -len(word_before_cursor)

                # Build display text with enhanced info
                cost_str = ""
                if model.cost.input is not None:
                    if model.cost.input == 0:
                        cost_str = " (FREE)"
                    else:
                        cost_str = f" (${model.cost.input}/{model.cost.output})"

                # Format provider info
                provider_display = self._get_provider_display_name(model.provider)

                # Primary variant gets the bullet, others get indentation
                if i == 0:
                    # First variant - primary option with bullet
                    display = f"● {model.full_id} - {model.name}{cost_str}"
                    if model.cost.input == 0:
                        display += " ⭐"  # Star for free models
                else:
                    # Additional variants - indented
                    display = f"   {model.full_id} - {model.name}{cost_str}"
                    if model.cost.input == 0:
                        display += " ⭐"

                meta_info = f"{provider_display}"
                if len(variants) > 1:
                    meta_info += f" ({len(variants)} sources)"

                results.append(
                    Completion(
                        text=model.full_id,
                        start_position=start_pos,
                        display=display,
                        display_meta=meta_info,
                    )
                )

                shown_variants += 1

            shown_base_models += 1

        # Limit total results for readability
        for completion in results[:20]:
            yield completion

    def _get_provider_display_name(self, provider: str) -> str:
        """Get a user-friendly provider display name."""
        provider_names = {
            "openai": "OpenAI Direct",
            "anthropic": "Anthropic Direct",
            "google": "Google Direct",
            "google-gla": "Google Labs",
            "openrouter": "OpenRouter",
            "github-models": "GitHub Models (FREE)",
            "azure": "Azure OpenAI",
            "fastrouter": "FastRouter",
            "requesty": "Requesty",
            "cloudflare-workers-ai": "Cloudflare",
            "amazon-bedrock": "AWS Bedrock",
            "chutes": "Chutes AI",
            "deepinfra": "DeepInfra",
            "venice": "Venice AI",
        }
        return provider_names.get(provider, provider.title())


def create_completer(
    command_registry: Optional["CommandRegistry"] = None,
    models_registry: Optional["ModelsRegistry"] = None,
) -> Completer:
    """Create a merged completer for commands, file references, and models."""
    completers = [
        CommandCompleter(command_registry),
        FileReferenceCompleter(),
    ]

    if models_registry:
        completers.append(ModelCompleter(models_registry))

    return merge_completers(completers)<|MERGE_RESOLUTION|>--- conflicted
+++ resolved
@@ -14,11 +14,8 @@
 )
 from prompt_toolkit.document import Document
 
-<<<<<<< HEAD
-=======
 from .path_heuristics import prioritize_roots, should_skip_directory
 
->>>>>>> da890cc6
 if TYPE_CHECKING:
     from ..cli.commands import CommandRegistry
     from ..utils.models_registry import ModelInfo, ModelsRegistry
@@ -93,16 +90,12 @@
     def get_completions(
         self, document: Document, _complete_event: CompleteEvent
     ) -> Iterable[Completion]:
-<<<<<<< HEAD
-        """Get completions for @file references."""
-=======
         """Get completions for @file references.
 
         Favors file matches before directory matches while allowing fuzzy
         near-miss suggestions. Ordering:
           exact files > fuzzy files > exact dirs > fuzzy dirs
         """
->>>>>>> da890cc6
         # Get the word before cursor
         word_before_cursor = document.get_word_before_cursor(WORD=True)
 
@@ -123,36 +116,6 @@
             dir_path = "."
             prefix = path_part
 
-<<<<<<< HEAD
-        # Get matching files
-        try:
-            if os.path.exists(dir_path) and os.path.isdir(dir_path):
-                for item in sorted(os.listdir(dir_path)):
-                    if item.startswith(prefix):
-                        full_path = os.path.join(dir_path, item) if dir_path != "." else item
-
-                        # Skip hidden files unless explicitly requested
-                        if item.startswith(".") and not prefix.startswith("."):
-                            continue
-
-                        # Add / for directories
-                        if os.path.isdir(full_path):
-                            display = item + "/"
-                            completion = full_path + "/"
-                        else:
-                            display = item
-                            completion = full_path
-
-                        # Calculate how much to replace
-                        start_position = -len(path_part)
-
-                        yield Completion(
-                            text=completion,
-                            start_position=start_position,
-                            display=display,
-                            display_meta="dir" if os.path.isdir(full_path) else "file",
-                        )
-=======
         # If prefix itself is an existing directory (without trailing slash),
         # treat it as browsing inside that directory
         candidate_dir = os.path.join(dir_path, prefix) if dir_path != "." else prefix
@@ -229,7 +192,6 @@
                         display=display,
                         display_meta="dir" if kind == "dir" else "file",
                     )
->>>>>>> da890cc6
         except (OSError, PermissionError):
             # Silently ignore inaccessible directories
             pass
