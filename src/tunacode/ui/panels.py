"""Panel display functions for TunaCode UI."""

from typing import Any, Optional, Union

from rich.box import ROUNDED
from rich.live import Live
from rich.markdown import Markdown
from rich.padding import Padding
from rich.panel import Panel
from rich.pretty import Pretty
from rich.table import Table
from rich.text import Text

from tunacode.configuration.models import ModelRegistry
from tunacode.constants import (
    APP_NAME,
    CMD_CLEAR,
    CMD_COMPACT,
    CMD_DUMP,
    CMD_EXIT,
    CMD_HELP,
    CMD_MODEL,
    CMD_YOLO,
    DESC_CLEAR,
    DESC_COMPACT,
    DESC_DUMP,
    DESC_EXIT,
    DESC_HELP,
    DESC_MODEL,
    DESC_MODEL_DEFAULT,
    DESC_MODEL_SWITCH,
    DESC_YOLO,
    PANEL_AVAILABLE_COMMANDS,
    PANEL_MESSAGE_HISTORY,
    PANEL_MODELS,
    UI_COLORS,
)
from tunacode.core.state import StateManager
from tunacode.utils.file_utils import DotDict

from .constants import DEFAULT_PANEL_PADDING
from .decorators import create_sync_wrapper
from .output import print

colors = DotDict(UI_COLORS)


@create_sync_wrapper
async def panel(
    title: str,
    text: Union[str, Markdown, Pretty],
    top: int = DEFAULT_PANEL_PADDING["top"],
    right: int = DEFAULT_PANEL_PADDING["right"],
    bottom: int = DEFAULT_PANEL_PADDING["bottom"],
    left: int = DEFAULT_PANEL_PADDING["left"],
    border_style: Optional[str] = None,
    **kwargs: Any,
) -> None:
    """Display a rich panel with modern styling."""
    border_style = border_style or kwargs.get("style") or colors.border
    panel_obj = Panel(
        Padding(text, (0, 1, 0, 1)),
        title=f"[bold]{title}[/bold]",
        title_align="left",
        border_style=border_style,
        padding=(0, 1),
        box=ROUNDED,  # Use ROUNDED box style
    )
    await print(Padding(panel_obj, (top, right, bottom, left)), **kwargs)


async def agent(text: str, bottom: int = 1) -> None:
    """Display an agent panel with modern styling."""
    title = f"[bold {colors.primary}]●[/bold {colors.primary}] {APP_NAME}"
    await panel(title, Markdown(text), bottom=bottom, border_style=colors.primary)


class StreamingAgentPanel:
    """Streaming agent panel using Rich.Live for progressive display."""

    def __init__(self, bottom: int = 1):
        self.bottom = bottom
        self.title = f"[bold {colors.primary}]●[/bold {colors.primary}] {APP_NAME}"
        self.content = ""
        self.live = None

    def _create_panel(self) -> Panel:
        """Create a Rich panel with current content."""
        # Use the UI_THINKING_MESSAGE constant instead of hardcoded text
        from rich.text import Text

        from tunacode.constants import UI_THINKING_MESSAGE

<<<<<<< HEAD
        # If no content, show thinking message with Rich markup
        if not self.content:
            content_to_display = Text.from_markup(UI_THINKING_MESSAGE)
        else:
            # Normal content is markdown
            content_to_display = Markdown(self.content)

        panel_obj = Panel(
            Padding(content_to_display, (0, 1, 0, 1)),
=======
        # Handle the default thinking message with Rich markup
        if not self.content:
            content_renderable = Text.from_markup(UI_THINKING_MESSAGE)
        else:
            content_renderable = Markdown(self.content)
        panel_obj = Panel(
            Padding(content_renderable, (0, 1, 0, 1)),
>>>>>>> 671e5dc6
            title=f"[bold]{self.title}[/bold]",
            title_align="left",
            border_style=colors.primary,
            padding=(0, 1),
            box=ROUNDED,
        )
        return Padding(
            panel_obj,
            (
                DEFAULT_PANEL_PADDING["top"],
                DEFAULT_PANEL_PADDING["right"],
                self.bottom,
                DEFAULT_PANEL_PADDING["left"],
            ),
        )

    async def start(self):
        """Start the live streaming display."""
        from .output import console

        self.live = Live(self._create_panel(), console=console, refresh_per_second=4)
        self.live.start()

    async def update(self, content_chunk: str):
        """Update the streaming display with new content."""
        self.content += content_chunk
        if self.live:
            self.live.update(self._create_panel())

    async def set_content(self, content: str):
        """Set the complete content (overwrites previous)."""
        self.content = content
        if self.live:
            self.live.update(self._create_panel())

    async def stop(self):
        """Stop the live streaming display."""
        if self.live:
            # Get the console before stopping the live display
            from .output import console

            # Stop the live display
            self.live.stop()

            # Comprehensive cleanup to prevent extra lines
            console.print("", end="")  # Reset the current line without newline
            if hasattr(console, "file") and hasattr(console.file, "flush"):
                console.file.flush()  # Ensure output is flushed

            # Mark that we just finished streaming (for output control)
            try:
                from tunacode.core.logging.handlers import _streaming_context

                _streaming_context["just_finished"] = True
            except ImportError:
                pass  # If we can't import, continue without the optimization

            self.live = None


async def agent_streaming(content_stream, bottom: int = 1):
    """Display an agent panel with streaming content updates.

    Args:
        content_stream: Async iterator yielding content chunks
        bottom: Bottom padding for the panel
    """
    panel = StreamingAgentPanel(bottom=bottom)
    await panel.start()

    try:
        async for chunk in content_stream:
            await panel.update(chunk)
    finally:
        await panel.stop()


async def error(text: str) -> None:
    """Unified logging: error message."""
    from .logging_compat import ui_logger

    await ui_logger.error(text)


async def dump_messages(messages_list=None, state_manager: StateManager = None) -> None:
    """Display message history panel."""
    if messages_list is None and state_manager:
        # Get messages from state manager
        messages = Pretty(state_manager.session.messages)
    elif messages_list is not None:
        messages = Pretty(messages_list)
    else:
        # No messages available
        messages = Pretty([])
    await panel(PANEL_MESSAGE_HISTORY, messages, style=colors.muted)


async def models(state_manager: StateManager = None) -> None:
    """Display available models panel."""
    model_registry = ModelRegistry()
    model_ids = list(model_registry.list_models().keys())
    model_list = "\n".join([f"{index} - {model}" for index, model in enumerate(model_ids)])
    current_model = state_manager.session.current_model if state_manager else "unknown"
    text = f"Current model: {current_model}\n\n{model_list}"
    await panel(PANEL_MODELS, text, border_style=colors.muted)


async def help(command_registry=None) -> None:
    """Display the available commands organized by category."""
    table = Table(show_header=False, box=None, padding=(0, 2, 0, 0))
    table.add_column("Command", style=f"bold {colors.primary}", justify="right", min_width=18)
    table.add_column("Description", style=colors.muted)

    if command_registry:
        # Use the new command registry to display commands by category
        from ..cli.commands import CommandCategory

        category_order = [
            CommandCategory.SYSTEM,
            CommandCategory.NAVIGATION,
            CommandCategory.DEVELOPMENT,
            CommandCategory.MODEL,
            CommandCategory.DEBUG,
        ]

        for category in category_order:
            commands = command_registry.get_commands_by_category(category)
            if commands:
                # Add category header
                table.add_row("", "")
                table.add_row(f"[bold]{category.value.title()}[/bold]", "")

                # Add commands in this category
                for command in commands:
                    # Show primary command name
                    cmd_display = f"/{command.name}"
                    table.add_row(cmd_display, command.description)

                    # Special handling for model command variations
                    if command.name == "model":
                        table.add_row(f"{cmd_display} <n>", DESC_MODEL_SWITCH)
                        table.add_row(f"{cmd_display} <n> default", DESC_MODEL_DEFAULT)

        # Add built-in commands
        table.add_row("", "")
        table.add_row("[bold]Built-in[/bold]", "")
        table.add_row(CMD_EXIT, DESC_EXIT)
    else:
        # Fallback to static command list
        commands = [
            (CMD_HELP, DESC_HELP),
            (CMD_CLEAR, DESC_CLEAR),
            (CMD_DUMP, DESC_DUMP),
            (CMD_YOLO, DESC_YOLO),
            (CMD_COMPACT, DESC_COMPACT),
            (CMD_MODEL, DESC_MODEL),
            (f"{CMD_MODEL} <n>", DESC_MODEL_SWITCH),
            (f"{CMD_MODEL} <n> default", DESC_MODEL_DEFAULT),
            (CMD_EXIT, DESC_EXIT),
        ]

        for cmd, desc in commands:
            table.add_row(cmd, desc)

    await panel(PANEL_AVAILABLE_COMMANDS, table, border_style=colors.muted)


@create_sync_wrapper
async def tool_confirm(
    title: str, content: Union[str, Markdown], filepath: Optional[str] = None
) -> None:
    """Display a tool confirmation panel."""
    bottom_padding = 0 if filepath else 1
    await panel(title, content, bottom=bottom_padding, border_style=colors.warning)


# Auto-generated sync versions
sync_panel = panel.sync  # type: ignore
sync_tool_confirm = tool_confirm.sync  # type: ignore<|MERGE_RESOLUTION|>--- conflicted
+++ resolved
@@ -9,7 +9,6 @@
 from rich.panel import Panel
 from rich.pretty import Pretty
 from rich.table import Table
-from rich.text import Text
 
 from tunacode.configuration.models import ModelRegistry
 from tunacode.constants import (
@@ -91,17 +90,6 @@
 
         from tunacode.constants import UI_THINKING_MESSAGE
 
-<<<<<<< HEAD
-        # If no content, show thinking message with Rich markup
-        if not self.content:
-            content_to_display = Text.from_markup(UI_THINKING_MESSAGE)
-        else:
-            # Normal content is markdown
-            content_to_display = Markdown(self.content)
-
-        panel_obj = Panel(
-            Padding(content_to_display, (0, 1, 0, 1)),
-=======
         # Handle the default thinking message with Rich markup
         if not self.content:
             content_renderable = Text.from_markup(UI_THINKING_MESSAGE)
@@ -109,7 +97,6 @@
             content_renderable = Markdown(self.content)
         panel_obj = Panel(
             Padding(content_renderable, (0, 1, 0, 1)),
->>>>>>> 671e5dc6
             title=f"[bold]{self.title}[/bold]",
             title_align="left",
             border_style=colors.primary,
