"""
Module: tunacode.constants

Global constants and configuration values for the TunaCode CLI application.
Centralizes all magic strings, UI text, error messages, and application constants.
"""

# Application info
APP_NAME = "TunaCode"
<<<<<<< HEAD
APP_VERSION = "0.0.45"
=======
APP_VERSION = "0.0.48"
>>>>>>> 1e44d265

# File patterns
GUIDE_FILE_PATTERN = "{name}.md"
GUIDE_FILE_NAME = "TUNACODE.md"
ENV_FILE = ".env"
CONFIG_FILE_NAME = "tunacode.json"

# Default limits
MAX_FILE_SIZE = 100 * 1024  # 100KB
MAX_COMMAND_OUTPUT = 5000  # 5000 chars
MAX_FILES_IN_DIR = 50
MAX_TOTAL_DIR_SIZE = 2 * 1024 * 1024  # 2 MB
DEFAULT_CONTEXT_WINDOW = 200000  # 200k tokens


# Command output processing
COMMAND_OUTPUT_THRESHOLD = 3500  # Length threshold for truncation
COMMAND_OUTPUT_START_INDEX = 2500  # Where to start showing content
COMMAND_OUTPUT_END_SIZE = 1000  # How much to show from the end

# Tool names
TOOL_READ_FILE = "read_file"
TOOL_WRITE_FILE = "write_file"
TOOL_UPDATE_FILE = "update_file"
TOOL_RUN_COMMAND = "run_command"
TOOL_BASH = "bash"
TOOL_GREP = "grep"
TOOL_LIST_DIR = "list_dir"
TOOL_GLOB = "glob"
TOOL_TODO = "todo"

# Tool categorization
READ_ONLY_TOOLS = [TOOL_READ_FILE, TOOL_GREP, TOOL_LIST_DIR, TOOL_GLOB]
WRITE_TOOLS = [TOOL_WRITE_FILE, TOOL_UPDATE_FILE]
EXECUTE_TOOLS = [TOOL_BASH, TOOL_RUN_COMMAND]

# Commands
CMD_HELP = "/help"
CMD_CLEAR = "/clear"
CMD_DUMP = "/dump"
CMD_YOLO = "/yolo"
CMD_COMPACT = "/compact"
CMD_MODEL = "/model"
CMD_EXIT = "exit"
CMD_QUIT = "quit"

# Command descriptions
DESC_HELP = "Show this help message"
DESC_CLEAR = "Clear the conversation history"
DESC_DUMP = "Show the current conversation history"
DESC_YOLO = "Toggle confirmation prompts on/off"
DESC_COMPACT = "Summarize the conversation context"
DESC_MODEL = "List available models"
DESC_MODEL_SWITCH = "Switch to a specific model"
DESC_MODEL_DEFAULT = "Set a model as the default"
DESC_EXIT = "Exit the application"

# Command Configuration
COMMAND_PREFIX = "/"
COMMAND_CATEGORIES = {
    "state": ["yolo"],
    "debug": ["dump", "compact"],
    "ui": ["clear", "help"],
    "config": ["model"],
}

# System paths
TUNACODE_HOME_DIR = ".tunacode"
SESSIONS_SUBDIR = "sessions"
DEVICE_ID_FILE = "device_id"

# UI colors - Modern sleek color scheme
UI_COLORS = {
    "primary": "#00d7ff",  # Bright cyan
    "secondary": "#64748b",  # Slate gray
    "accent": "#7c3aed",  # Purple accent
    "success": "#22c55e",  # Modern green
    "warning": "#f59e0b",  # Amber
    "error": "#ef4444",  # Red
    "muted": "#94a3b8",  # Light slate
    "file_ref": "#00d7ff",  # Bright cyan
    "background": "#0f172a",  # Dark slate
    "border": "#475569",  # Stronger slate border
}

# UI text and formatting
UI_PROMPT_PREFIX = "> "
UI_THINKING_MESSAGE = "[bold #00d7ff]Thinking...[/bold #00d7ff]"
UI_DARKGREY_OPEN = "<darkgrey>"
UI_DARKGREY_CLOSE = "</darkgrey>"
UI_BOLD_OPEN = "<bold>"
UI_BOLD_CLOSE = "</bold>"
UI_KEY_ENTER = "Enter"
UI_KEY_ESC_ENTER = "Esc + Enter"

# Panel titles
PANEL_ERROR = "Error"
PANEL_MESSAGE_HISTORY = "Message History"
PANEL_MODELS = "Models"
PANEL_AVAILABLE_COMMANDS = "Available Commands"

# Error messages
ERROR_PROVIDER_EMPTY = "Provider number cannot be empty"
ERROR_INVALID_PROVIDER = "Invalid provider number"
ERROR_FILE_NOT_FOUND = "Error: File not found at '{filepath}'."
ERROR_FILE_TOO_LARGE = "Error: File '{filepath}' is too large (> 100KB)."
ERROR_FILE_DECODE = "Error reading file '{filepath}': Could not decode using UTF-8."
ERROR_FILE_DECODE_DETAILS = "It might be a binary file or use a different encoding. {error}"
ERROR_COMMAND_NOT_FOUND = "Error: Command not found or failed to execute:"
ERROR_COMMAND_EXECUTION = (
    "Error: Command not found or failed to execute: {command}. Details: {error}"
)
# Directory expansion errors
ERROR_DIR_TOO_LARGE = (
    "Error: Directory '{path}' expansion aborted. Total size exceeds {limit_mb:.1f} MB limit."
)
ERROR_DIR_TOO_MANY_FILES = (
    "Error: Directory '{path}' expansion aborted. Exceeds limit of {limit} files."
)

# Command output messages
CMD_OUTPUT_NO_OUTPUT = "No output."
CMD_OUTPUT_NO_ERRORS = "No errors."
CMD_OUTPUT_FORMAT = "STDOUT:\n{output}\n\nSTDERR:\n{error}"
CMD_OUTPUT_TRUNCATED = "\n...\n[truncated]\n...\n"


# Log/status messages
MSG_UPDATE_AVAILABLE = "Update available: v{latest_version}"
MSG_UPDATE_INSTRUCTION = "Exit, and run: [bold]pip install --upgrade tunacode-cli"
MSG_VERSION_DISPLAY = "TunaCode CLI {version}"
MSG_FILE_SIZE_LIMIT = " Please specify a smaller file or use other tools to process it."

# Todo-related constants
TODO_STATUS_PENDING = "pending"
TODO_STATUS_IN_PROGRESS = "in_progress"
TODO_STATUS_COMPLETED = "completed"
TODO_STATUSES = [TODO_STATUS_PENDING, TODO_STATUS_IN_PROGRESS, TODO_STATUS_COMPLETED]

TODO_PRIORITY_HIGH = "high"
TODO_PRIORITY_MEDIUM = "medium"
TODO_PRIORITY_LOW = "low"
TODO_PRIORITIES = [TODO_PRIORITY_HIGH, TODO_PRIORITY_MEDIUM, TODO_PRIORITY_LOW]

# Maximum number of todos allowed per session
MAX_TODOS_PER_SESSION = 100

# Maximum length for todo content
MAX_TODO_CONTENT_LENGTH = 500

# JSON parsing retry configuration
JSON_PARSE_MAX_RETRIES = 10
JSON_PARSE_BASE_DELAY = 0.1  # Initial delay in seconds
JSON_PARSE_MAX_DELAY = 5.0  # Maximum delay in seconds<|MERGE_RESOLUTION|>--- conflicted
+++ resolved
@@ -7,11 +7,8 @@
 
 # Application info
 APP_NAME = "TunaCode"
-<<<<<<< HEAD
-APP_VERSION = "0.0.45"
-=======
 APP_VERSION = "0.0.48"
->>>>>>> 1e44d265
+
 
 # File patterns
 GUIDE_FILE_PATTERN = "{name}.md"
