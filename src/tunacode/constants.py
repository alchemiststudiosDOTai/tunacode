--- conflicted
+++ resolved
@@ -31,19 +31,14 @@
 MAX_PANEL_LINE_WIDTH = 200
 MAX_SEARCH_RESULTS_DISPLAY = 20
 
-<<<<<<< HEAD
-AUTOCOMPLETE_MAX_DEPTH = 3
-=======
 # Tool panel viewport sizing (standardized across all renderers)
-LINES_RESERVED_FOR_HEADER_FOOTER = 4  # Header, params, separators, status
-TOOL_VIEWPORT_LINES = MAX_PANEL_LINES - LINES_RESERVED_FOR_HEADER_FOOTER  # 26
-MIN_VIEWPORT_LINES = 5  # Moderate minimum - reduces padding while keeping some consistency
+LINES_RESERVED_FOR_HEADER_FOOTER = 4
+TOOL_VIEWPORT_LINES = MAX_PANEL_LINES - LINES_RESERVED_FOR_HEADER_FOOTER
+MIN_VIEWPORT_LINES = 5
 TOOL_PANEL_WIDTH = 80
 URL_DISPLAY_MAX_LENGTH = 70
 
-# File autocomplete settings
-AUTOCOMPLETE_MAX_DEPTH = 3  # Levels deep from current prefix (sliding window)
->>>>>>> 9d9da724
+AUTOCOMPLETE_MAX_DEPTH = 3
 AUTOCOMPLETE_RESULT_LIMIT = 50
 
 COMMAND_OUTPUT_THRESHOLD = 3500
@@ -160,12 +155,9 @@
 ERROR_COMMAND_EXECUTION = (
     "Error: Command not found or failed to execute: {command}. Details: {error}"
 )
-<<<<<<< HEAD
-=======
 ERROR_TOOL_CALL_ID_MISSING = "Tool return missing tool_call_id."
 ERROR_TOOL_ARGS_MISSING = "Tool args missing for tool_call_id '{tool_call_id}'."
-# Directory expansion errors
->>>>>>> 9d9da724
+
 ERROR_DIR_TOO_LARGE = (
     "Error: Directory '{path}' expansion aborted. Total size exceeds {limit_mb:.1f} MB limit."
 )
