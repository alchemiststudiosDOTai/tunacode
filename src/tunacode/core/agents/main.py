--- conflicted
+++ resolved
@@ -31,15 +31,10 @@
     STREAMING_AVAILABLE = False
 
 from tunacode.constants import READ_ONLY_TOOLS
-from tunacode.core.recursive import RecursiveTaskExecutor
 from tunacode.core.state import StateManager
 from tunacode.core.token_usage.api_response_parser import ApiResponseParser
 from tunacode.core.token_usage.cost_calculator import CostCalculator
-<<<<<<< HEAD
-from tunacode.exceptions import ToolBatchingJSONError
-=======
-from tunacode.exceptions import UserAbortError
->>>>>>> 671e5dc6
+from tunacode.exceptions import ToolBatchingJSONError, UserAbortError
 from tunacode.services.mcp import get_mcp_servers
 from tunacode.tools.bash import bash
 from tunacode.tools.glob import glob
@@ -767,121 +762,8 @@
             "fallback_response", True
         )
 
-<<<<<<< HEAD
-    # Check if recursive execution is enabled
-    use_recursive = state_manager.session.user_config.get("settings", {}).get(
-        "use_recursive_execution", True
-    )
-    recursive_threshold = state_manager.session.user_config.get("settings", {}).get(
-        "recursive_complexity_threshold", 0.7
-    )
-
-    # Check if recursive execution should be used
-    if use_recursive and state_manager.session.current_recursion_depth == 0:
-        try:
-            # Initialize recursive executor
-            recursive_executor = RecursiveTaskExecutor(
-                state_manager=state_manager,
-                max_depth=state_manager.session.max_recursion_depth,
-                min_complexity_threshold=recursive_threshold,
-                default_iteration_budget=max_iterations,
-            )
-
-            # Analyze task complexity
-            complexity_result = await recursive_executor.decomposer.analyze_and_decompose(message)
-
-            if (
-                complexity_result.should_decompose
-                and complexity_result.total_complexity >= recursive_threshold
-            ):
-                if state_manager.session.show_thoughts:
-                    from tunacode.ui import console as ui
-
-                    await ui.muted(
-                        f"\n🔄 RECURSIVE EXECUTION: Task complexity {complexity_result.total_complexity:.2f} >= {recursive_threshold}"
-                    )
-                    await ui.muted(f"Reasoning: {complexity_result.reasoning}")
-                    await ui.muted(f"Subtasks: {len(complexity_result.subtasks)}")
-
-                # Execute recursively
-                success, result, error = await recursive_executor.execute_task(
-                    request=message, parent_task_id=None, depth=0
-                )
-
-                # For now, fall back to normal execution
-                # TODO: Properly integrate recursive execution results
-                pass
-        except Exception as e:
-            logger.warning(f"Recursive execution failed, falling back to normal: {e}")
-            # Continue with normal execution
-
-    from tunacode.configuration.models import ModelRegistry
-    from tunacode.core.token_usage.usage_tracker import UsageTracker
-
-    parser = ApiResponseParser()
-    registry = ModelRegistry()
-    calculator = CostCalculator(registry)
-    usage_tracker = UsageTracker(parser, calculator, state_manager)
-    response_state = ResponseState()
-
-    # Reset iteration tracking for this request
-    state_manager.session.iteration_count = 0
-
-    # Create a request-level buffer for batching read-only tools across nodes
-    tool_buffer = ToolBuffer()
-
-    # Show TUNACODE.md preview if it was loaded and thoughts are enabled
-    if state_manager.session.show_thoughts and hasattr(state_manager, "tunacode_preview"):
-        from tunacode.ui import console as ui
-
-        await ui.muted(state_manager.tunacode_preview)
-        # Clear the preview after displaying it once
-        delattr(state_manager, "tunacode_preview")
-
-    # Show what we're sending to the API when thoughts are enabled
-    if state_manager.session.show_thoughts:
-        from tunacode.ui import console as ui
-
-        await ui.muted("\n" + "=" * 60)
-        await ui.muted("📤 SENDING TO API:")
-        await ui.muted(f"Message: {message}")
-        await ui.muted(f"Model: {model}")
-        await ui.muted(f"Message History Length: {len(mh)}")
-        await ui.muted("=" * 60)
-
-    async with agent.iter(message, message_history=mh) as agent_run:
-        i = 0
-        async for node in agent_run:
-            state_manager.session.current_iteration = i + 1
-
-            # Handle token-level streaming for model request nodes
-            if streaming_callback and STREAMING_AVAILABLE and Agent.is_model_request_node(node):
-                async with node.stream(agent_run.ctx) as request_stream:
-                    async for event in request_stream:
-                        if isinstance(event, PartDeltaEvent) and isinstance(
-                            event.delta, TextPartDelta
-                        ):
-                            # Stream individual token deltas
-                            if event.delta.content_delta:
-                                await streaming_callback(event.delta.content_delta)
-
-            await _process_node(
-                node,
-                tool_callback,
-                state_manager,
-                tool_buffer,
-                streaming_callback,
-                usage_tracker,
-            )
-            if hasattr(node, "result") and node.result and hasattr(node.result, "output"):
-                if node.result.output:
-                    response_state.has_user_response = True
-            i += 1
-            state_manager.session.iteration_count = i
-=======
         from tunacode.configuration.models import ModelRegistry
         from tunacode.core.token_usage.usage_tracker import UsageTracker
->>>>>>> 671e5dc6
 
         parser = ApiResponseParser()
         registry = ModelRegistry()
@@ -962,8 +844,22 @@
                         )
                         await ui.muted(f"TOOLS USED: {summary_str}")
 
-<<<<<<< HEAD
-            if state_manager.session.show_thoughts:
+                if i >= max_iterations:
+                    if state_manager.session.show_thoughts:
+                        from tunacode.ui import console as ui
+
+                        await ui.warning(f"Reached maximum iterations ({max_iterations})")
+                    break
+
+            # Final flush: execute any remaining buffered read-only tools
+            if tool_callback and tool_buffer.has_tasks():
+                import time
+
+                from tunacode.ui import console as ui
+
+                buffered_tasks = tool_buffer.flush()
+                start_time = time.time()
+
                 await ui.muted("\n" + "=" * 60)
                 await ui.muted(
                     f"🚀 FINAL BATCH: Executing {len(buffered_tasks)} buffered read-only tools"
@@ -985,53 +881,6 @@
                             tool_desc += f" → pattern: '{part.args['pattern']}'"
                     await ui.muted(tool_desc)
                 await ui.muted("=" * 60)
-=======
-                if i >= max_iterations:
-                    if state_manager.session.show_thoughts:
-                        from tunacode.ui import console as ui
-
-                        await ui.warning(f"Reached maximum iterations ({max_iterations})")
-                    break
->>>>>>> 671e5dc6
-
-            # Final flush: execute any remaining buffered read-only tools
-            if tool_callback and tool_buffer.has_tasks():
-                import time
-
-                from tunacode.ui import console as ui
-
-<<<<<<< HEAD
-            if state_manager.session.show_thoughts:
-                await ui.muted(
-                    f"✅ Final batch completed in {elapsed_time:.0f}ms "
-                    f"(~{speedup:.1f}x faster than sequential)\n"
-                )
-=======
-                buffered_tasks = tool_buffer.flush()
-                start_time = time.time()
->>>>>>> 671e5dc6
-
-                await ui.muted("\n" + "=" * 60)
-                await ui.muted(
-                    f"🚀 FINAL BATCH: Executing {len(buffered_tasks)} buffered read-only tools"
-                )
-                await ui.muted("=" * 60)
-
-                for idx, (part, node) in enumerate(buffered_tasks, 1):
-                    tool_desc = f"  [{idx}] {part.tool_name}"
-                    if hasattr(part, "args") and isinstance(part.args, dict):
-                        if part.tool_name == "read_file" and "file_path" in part.args:
-                            tool_desc += f" → {part.args['file_path']}"
-                        elif part.tool_name == "grep" and "pattern" in part.args:
-                            tool_desc += f" → pattern: '{part.args['pattern']}'"
-                            if "include_files" in part.args:
-                                tool_desc += f", files: '{part.args['include_files']}'"
-                        elif part.tool_name == "list_dir" and "directory" in part.args:
-                            tool_desc += f" → {part.args['directory']}"
-                        elif part.tool_name == "glob" and "pattern" in part.args:
-                            tool_desc += f" → pattern: '{part.args['pattern']}'"
-                    await ui.muted(tool_desc)
-                await ui.muted("=" * 60)
 
                 await execute_tools_parallel(buffered_tasks, tool_callback)
 
