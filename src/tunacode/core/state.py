--- conflicted
+++ resolved
@@ -50,7 +50,6 @@
     is_streaming_active: bool = False
     # Track streaming panel reference for tool handler access
     streaming_panel: Optional[Any] = None
-<<<<<<< HEAD
     # Context window tracking (estimation based)
     total_tokens: int = 0
     max_tokens: int = 0
@@ -69,11 +68,6 @@
             "cost": 0.0,
         }
     )
-=======
-    # Context window tracking
-    total_tokens: int = 0
-    max_tokens: int = 0
->>>>>>> 22d97932
 
     def update_token_count(self):
         """Calculates the total token count from messages and files in context."""
@@ -91,12 +85,6 @@
     def session(self) -> SessionState:
         return self._session
 
-<<<<<<< HEAD
-    def reset_session(self):
-        self._session = SessionState()
-
-=======
->>>>>>> 22d97932
     def add_todo(self, todo: TodoItem) -> None:
         self._session.todos.append(todo)
 
@@ -106,11 +94,6 @@
         for todo in self._session.todos:
             if todo.id == todo_id:
                 todo.status = status
-<<<<<<< HEAD
-                if status == "completed":
-                    todo.completed_at = datetime.now()
-                break
-=======
                 if status == "completed" and not todo.completed_at:
                     todo.completed_at = datetime.now()
                 break
@@ -124,4 +107,10 @@
     def reset_session(self) -> None:
         """Reset the session to a fresh state."""
         self._session = SessionState()
->>>>>>> 22d97932
+
+        for todo in self._session.todos:
+            if todo.id == todo_id:
+                todo.status = status
+                if status == "completed":
+                    todo.completed_at = datetime.now()
+                break