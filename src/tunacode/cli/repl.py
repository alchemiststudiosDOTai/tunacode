"""
Module: tunacode.cli.repl

Interactive REPL (Read-Eval-Print Loop) implementation for TunaCode.
Handles user input, command processing, and agent interaction in an interactive shell.
"""

# ============================================================================
# IMPORTS AND DEPENDENCIES
# ============================================================================

import json
import logging
import os
import subprocess
from asyncio.exceptions import CancelledError
from pathlib import Path

from prompt_toolkit.application import run_in_terminal
from prompt_toolkit.application.current import get_app
from pydantic_ai.exceptions import UnexpectedModelBehavior

from tunacode.constants import DEFAULT_CONTEXT_WINDOW
from tunacode.core.agents import main as agent
from tunacode.core.agents.main import patch_tool_messages
from tunacode.core.tool_handler import ToolHandler
from tunacode.exceptions import AgentError, UserAbortError, ValidationError
from tunacode.ui import console as ui
from tunacode.ui.output import get_context_window_display
from tunacode.ui.tool_ui import ToolUI
from tunacode.utils.security import CommandSecurityError, safe_subprocess_run

from ..types import CommandContext, CommandResult, StateManager, ToolArgs
from .commands import CommandRegistry

# ============================================================================
# MODULE-LEVEL CONSTANTS AND CONFIGURATION
# ============================================================================

_tool_ui = ToolUI()

MSG_OPERATION_ABORTED = "Operation aborted."
MSG_OPERATION_ABORTED_BY_USER = "Operation aborted by user."
MSG_TOOL_INTERRUPTED = "Tool execution was interrupted"
MSG_REQUEST_CANCELLED = "Request cancelled"
MSG_REQUEST_COMPLETED = "Request completed"
MSG_JSON_RECOVERY = "Recovered using JSON tool parsing"
MSG_SESSION_ENDED = "Session ended. Happy coding!"
MSG_AGENT_BUSY = "Agent is busy, press Ctrl+C to interrupt."
MSG_HIT_CTRL_C = "Hit Ctrl+C again to exit"
SHELL_ENV_VAR = "SHELL"
DEFAULT_SHELL = "bash"

# Configure logging
logger = logging.getLogger(__name__)

# ============================================================================
# UTILITY FUNCTIONS
# ============================================================================


def _parse_args(args) -> ToolArgs:
    """
    Parse tool arguments from a JSON string or dictionary.

    Args:
        args (str or dict): A JSON-formatted string or a dictionary containing tool arguments.

    Returns:
        dict: The parsed arguments.

    Raises:
        ValueError: If 'args' is not a string or dictionary, or if the string is not valid JSON.
    """
    if isinstance(args, str):
        try:
            return json.loads(args)
        except json.JSONDecodeError:
            raise ValidationError(f"Invalid JSON: {args}")
    elif isinstance(args, dict):
        return args
    else:
        raise ValidationError(f"Invalid args type: {type(args)}")


# ============================================================================
# TOOL EXECUTION AND CONFIRMATION HANDLERS
# ============================================================================


async def _tool_handler(part, state_manager: StateManager):
    """Handle tool execution with separated business logic and UI."""
    # Check for cancellation before tool execution (only if explicitly set to True)
    operation_cancelled = getattr(state_manager.session, "operation_cancelled", False)
    if operation_cancelled is True:
        logger.debug("Tool execution cancelled")
        raise CancelledError("Operation was cancelled")

    tool_handler = ToolHandler(state_manager)

    if tool_handler.should_confirm(part.tool_name):
        await ui.info(f"Tool({part.tool_name})")

    if not state_manager.session.is_streaming_active and state_manager.session.spinner:
        state_manager.session.spinner.stop()

    streaming_panel = None
    if state_manager.session.is_streaming_active and hasattr(
        state_manager.session, "streaming_panel"
    ):
        streaming_panel = state_manager.session.streaming_panel
        if streaming_panel and tool_handler.should_confirm(part.tool_name):
            await streaming_panel.stop()

    try:
        args = _parse_args(part.args)

        def confirm_func():
            if not tool_handler.should_confirm(part.tool_name):
                return False
            request = tool_handler.create_confirmation_request(part.tool_name, args)

            response = _tool_ui.show_sync_confirmation(request)

            if not tool_handler.process_confirmation(response, part.tool_name):
                return True  # Abort
            return False  # Continue

        should_abort = await run_in_terminal(confirm_func)

        if should_abort:
            raise UserAbortError("User aborted.")

    except UserAbortError:
        patch_tool_messages(MSG_OPERATION_ABORTED_BY_USER, state_manager)
        raise
    finally:
        if streaming_panel and tool_handler.should_confirm(part.tool_name):
            await streaming_panel.start()

        if not state_manager.session.is_streaming_active and state_manager.session.spinner:
            state_manager.session.spinner.start()


# ============================================================================
# COMMAND SYSTEM
# ============================================================================

_command_registry = CommandRegistry()
_command_registry.register_all_default_commands()


async def _handle_command(command: str, state_manager: StateManager) -> CommandResult:
    """
    Handles a command string using the command registry.

    Args:
        command: The command string entered by the user.
        state_manager: The state manager instance.

    Returns:
        Command result (varies by command).
    """
    context = CommandContext(state_manager=state_manager, process_request=process_request)

    try:
        _command_registry.set_process_request_callback(process_request)

        return await _command_registry.execute(command, context)
    except ValidationError as e:
        await ui.error(str(e))


# ============================================================================
# ERROR RECOVERY
# ============================================================================


async def _attempt_tool_recovery(e: Exception, state_manager: StateManager) -> bool:
    """
    Attempt to recover from tool calling failures using guard clauses.

    Returns:
        bool: True if recovery was successful, False otherwise
    """
    error_str = str(e).lower()
    tool_keywords = ["tool", "function", "call", "schema"]
    if not any(keyword in error_str for keyword in tool_keywords):
        return False

    if not state_manager.session.messages:
        return False

    last_msg = state_manager.session.messages[-1]
    if not hasattr(last_msg, "parts"):
        return False

    for part in last_msg.parts:
        if not hasattr(part, "content") or not isinstance(part.content, str):
            continue

        try:
            from tunacode.core.agents.main import extract_and_execute_tool_calls

            def tool_callback_with_state(part, node):
                return _tool_handler(part, state_manager)

            await extract_and_execute_tool_calls(
                part.content, tool_callback_with_state, state_manager
            )

            await ui.warning(f" {MSG_JSON_RECOVERY}")
            return True

        except Exception as e:
            logger.debug(f"Failed to check triple quotes: {e}")
            continue

    return False


# ============================================================================
# AGENT OUTPUT DISPLAY
# ============================================================================


async def _display_agent_output(res, enable_streaming: bool) -> None:
    """Display agent output using guard clauses to flatten nested conditionals."""
    if enable_streaming:
        return

    if not hasattr(res, "result") or res.result is None or not hasattr(res.result, "output"):
        await ui.muted(MSG_REQUEST_COMPLETED)
        return

    output = res.result.output

    if not isinstance(output, str):
        return

    if output.strip().startswith('{"thought"'):
        return

    if '"tool_uses"' in output:
        return

    await ui.agent(output)


# ============================================================================
# MAIN AGENT REQUEST PROCESSING
# ============================================================================


async def process_request(text: str, state_manager: StateManager, output: bool = True):
    """Process input using the agent, handling cancellation safely."""

    # Check for cancellation before starting (only if explicitly set to True)
    operation_cancelled = getattr(state_manager.session, "operation_cancelled", False)
    if operation_cancelled is True:
        logger.debug("Operation cancelled before processing started")
        raise CancelledError("Operation was cancelled")

    state_manager.session.spinner = await ui.spinner(
        True, state_manager.session.spinner, state_manager
    )
    try:
        patch_tool_messages(MSG_TOOL_INTERRUPTED, state_manager)

        if state_manager.session.show_thoughts:
            state_manager.session.tool_calls = []
            state_manager.session.iteration_count = 0
            state_manager.session.current_iteration = 0

        start_idx = len(state_manager.session.messages)

        def tool_callback_with_state(part, node):
            return _tool_handler(part, state_manager)

        try:
            from tunacode.utils.text_utils import expand_file_refs

            text, referenced_files = expand_file_refs(text)
            for file_path in referenced_files:
                state_manager.session.files_in_context.add(file_path)
        except ValueError as e:
            await ui.error(str(e))
            return

        # Check for cancellation before proceeding with agent call (only if explicitly set to True)
        operation_cancelled = getattr(state_manager.session, "operation_cancelled", False)
        if operation_cancelled is True:
            logger.debug("Operation cancelled before agent processing")
            raise CancelledError("Operation was cancelled")

        enable_streaming = state_manager.session.user_config.get("settings", {}).get(
            "enable_streaming", True
        )

        if enable_streaming:
            await ui.spinner(False, state_manager.session.spinner, state_manager)

            state_manager.session.is_streaming_active = True

            streaming_panel = ui.StreamingAgentPanel()
            await streaming_panel.start()

            state_manager.session.streaming_panel = streaming_panel

            try:

                async def streaming_callback(content: str):
                    await streaming_panel.update(content)

                res = await agent.process_request(
                    state_manager.session.current_model,
                    text,
                    state_manager,
                    tool_callback=tool_callback_with_state,
                    streaming_callback=streaming_callback,
                )
            finally:
                await streaming_panel.stop()
                state_manager.session.streaming_panel = None
                state_manager.session.is_streaming_active = False
        else:
            # Use normal agent processing
            res = await agent.process_request(
                state_manager.session.current_model,
                text,
                state_manager,
                tool_callback=tool_callback_with_state,
            )

        if output:
            if state_manager.session.show_thoughts:
                new_msgs = state_manager.session.messages[start_idx:]
                for msg in new_msgs:
                    if isinstance(msg, dict) and "thought" in msg:
                        await ui.muted(f"THOUGHT: {msg['thought']}")

            # Only display result if not streaming (streaming already showed content)
            if enable_streaming:
                pass  # Guard: streaming already showed content
            elif (
                not hasattr(res, "result")
                or res.result is None
                or not hasattr(res.result, "output")
            ):
                # Fallback: show that the request was processed
                await ui.muted(MSG_REQUEST_COMPLETED)
            else:
                # Use the dedicated function for displaying agent output
                await _display_agent_output(res, enable_streaming)

            # Always show files in context after agent response
            if state_manager.session.files_in_context:
                filenames = [Path(f).name for f in sorted(state_manager.session.files_in_context)]
                await ui.muted(f"Files in context: {', '.join(filenames)}")

    # --- ERROR HANDLING ---
    except CancelledError:
        await ui.muted(MSG_REQUEST_CANCELLED)
    except UserAbortError:
        await ui.muted(MSG_OPERATION_ABORTED)
    except UnexpectedModelBehavior as e:
        error_message = str(e)
        await ui.muted(error_message)
        patch_tool_messages(error_message, state_manager)
    except Exception as e:
        # Try tool recovery for tool-related errors
        if await _attempt_tool_recovery(e, state_manager):
            return  # Successfully recovered

        agent_error = AgentError(f"Agent processing failed: {str(e)}")
        agent_error.__cause__ = e  # Preserve the original exception chain
        await ui.error(str(e))
    finally:
        await ui.spinner(False, state_manager.session.spinner, state_manager)
        state_manager.session.current_task = None
        # Reset cancellation flag when task completes (if attribute exists)
        if hasattr(state_manager.session, "operation_cancelled"):
            state_manager.session.operation_cancelled = False

        if "multiline" in state_manager.session.input_sessions:
            await run_in_terminal(
                lambda: state_manager.session.input_sessions["multiline"].app.invalidate()
            )


# ============================================================================
# MAIN REPL LOOP
# ============================================================================


async def repl(state_manager: StateManager):
    """Main REPL loop that handles user interaction and input processing."""
    action = None
    ctrl_c_pressed = False

    model_name = state_manager.session.current_model
    max_tokens = (
        state_manager.session.user_config.get("context_window_size") or DEFAULT_CONTEXT_WINDOW
    )
    state_manager.session.max_tokens = max_tokens

    state_manager.session.update_token_count()
    context_display = get_context_window_display(state_manager.session.total_tokens, max_tokens)
<<<<<<< HEAD

    # Only show startup info if thoughts are enabled or on first run
    if state_manager.session.show_thoughts or not hasattr(state_manager.session, "_startup_shown"):
        await ui.muted(f"• Model: {model_name} • {context_display}")
        await ui.success("Ready to assist")
        await ui.line()
        state_manager.session._startup_shown = True
=======
    await ui.muted(f"• Model: {model_name} • {context_display}")
    await ui.success("Ready to assist")
>>>>>>> 671e5dc6

    instance = agent.get_or_create_agent(state_manager.session.current_model, state_manager)

    async with instance.run_mcp_servers():
        while True:
            try:
                line = await ui.multiline_input(state_manager, _command_registry)
            except UserAbortError:
                if ctrl_c_pressed:
                    break
                ctrl_c_pressed = True
                await ui.warning(MSG_HIT_CTRL_C)
                continue

            if not line:
                continue

            ctrl_c_pressed = False

            if line.lower() in ["exit", "quit"]:
                break

            if line.startswith("/"):
                action = await _handle_command(line, state_manager)
                if action == "restart":
                    break
                continue

            if line.startswith("!"):
                command = line[1:].strip()

                cmd_display = command if command else "Interactive shell"
                await ui.panel("Tool(bash)", f"Command: {cmd_display}", border_style="yellow")

                def run_shell():
                    try:
                        if command:
                            try:
                                result = safe_subprocess_run(
                                    command,
                                    shell=True,
                                    validate=True,  # Still validate for basic safety
                                    capture_output=False,
                                )
                                if result.returncode != 0:
                                    ui.console.print(
                                        f"\nCommand exited with code {result.returncode}"
                                    )
                            except CommandSecurityError as e:
                                ui.console.print(f"\nSecurity validation failed: {str(e)}")
                                ui.console.print(
                                    "If you need to run this command, please ensure it's safe."
                                )
                        else:
                            shell = os.environ.get(SHELL_ENV_VAR, DEFAULT_SHELL)
                            subprocess.run(shell)  # Interactive shell is safe
                    except Exception as e:
                        ui.console.print(f"\nShell command failed: {str(e)}")

                await run_in_terminal(run_shell)
                await ui.line()
                continue

            # --- AGENT REQUEST PROCESSING ---
            if state_manager.session.current_task and not state_manager.session.current_task.done():
                await ui.muted(MSG_AGENT_BUSY)
                continue

            # Reset cancellation flag for new operations (if attribute exists)
            if hasattr(state_manager.session, "operation_cancelled"):
                state_manager.session.operation_cancelled = False

            state_manager.session.current_task = get_app().create_background_task(
                process_request(line, state_manager)
            )
            await state_manager.session.current_task

            state_manager.session.update_token_count()
            context_display = get_context_window_display(
                state_manager.session.total_tokens, state_manager.session.max_tokens
            )
            # Only show model/context info if thoughts are enabled
            if state_manager.session.show_thoughts:
                await ui.muted(
                    f"• Model: {state_manager.session.current_model} • {context_display}"
                )

        if action == "restart":
            await repl(state_manager)
        else:
            # Show session cost summary if available
            session_total = state_manager.session.session_total_usage
            if session_total:
                try:
                    prompt = int(session_total.get("prompt_tokens", 0) or 0)
                    completion = int(session_total.get("completion_tokens", 0) or 0)
                    total_tokens = prompt + completion
                    total_cost = float(session_total.get("cost", 0) or 0)

                    # Only show summary if we have actual token usage
                    if state_manager.session.show_thoughts and (total_tokens > 0 or total_cost > 0):
                        summary = (
                            f"\n[bold cyan]TunaCode Session Summary[/bold cyan]\n"
                            f"  - Total Tokens:      {total_tokens:,}\n"
                            f"  - Prompt Tokens:     {prompt:,}\n"
                            f"  - Completion Tokens: {completion:,}\n"
                            f"  - [bold green]Total Session Cost: ${total_cost:.4f}[/bold green]"
                        )
                        ui.console.print(summary)
                except (TypeError, ValueError) as e:
                    # Skip displaying summary if values can't be converted to numbers
                    logger.debug(f"Failed to display token usage summary: {e}")

            await ui.info(MSG_SESSION_ENDED)<|MERGE_RESOLUTION|>--- conflicted
+++ resolved
@@ -406,7 +406,6 @@
 
     state_manager.session.update_token_count()
     context_display = get_context_window_display(state_manager.session.total_tokens, max_tokens)
-<<<<<<< HEAD
 
     # Only show startup info if thoughts are enabled or on first run
     if state_manager.session.show_thoughts or not hasattr(state_manager.session, "_startup_shown"):
@@ -414,10 +413,6 @@
         await ui.success("Ready to assist")
         await ui.line()
         state_manager.session._startup_shown = True
-=======
-    await ui.muted(f"• Model: {model_name} • {context_display}")
-    await ui.success("Ready to assist")
->>>>>>> 671e5dc6
 
     instance = agent.get_or_create_agent(state_manager.session.current_model, state_manager)
 
